--- conflicted
+++ resolved
@@ -327,14 +327,12 @@
 			fn(con)
 		}
 
-<<<<<<< HEAD
 		// capture the reconciler
 		if b.capturedReconciler != nil {
 			*b.capturedReconciler = con
 		}
-=======
+
 		metrics.InitializeForGVK(objGVK.GroupVersionKind())
->>>>>>> dce7f651
 
 		return nil
 	}
